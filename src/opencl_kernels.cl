--- conflicted
+++ resolved
@@ -59,14 +59,8 @@
     return x;
 }
 
-<<<<<<< HEAD
 /** Calculate the opencl force */
-__kernel void opencl_force( __global FPTYPE * fx, __global FPTYPE * fy, __global FPTYPE * fz, __global FPTYPE * rx, __global FPTYPE * ry, __global FPTYPE * rz, const int natoms, __global FPTYPE * epot, const FPTYPE c12, const FPTYPE c6, const FPTYPE rcsq, const FPTYPE boxby2, const FPTYPE box, const int atom1, const int natoms1 ){
-
-=======
-
 __kernel void opencl_force( __global FPTYPE * fx, __global FPTYPE * fy, __global FPTYPE * fz, __global FPTYPE * rx, __global FPTYPE * ry, __global FPTYPE * rz,  __global FPTYPE * vx, __global FPTYPE * vy, __global FPTYPE * vz, const FPTYPE ksi, const FPTYPE mass, const int natoms, __global FPTYPE * epot, const FPTYPE c12, const FPTYPE c6, const FPTYPE rcsq, const FPTYPE boxby2, const FPTYPE box, const int atom1, const int natoms1 ){
->>>>>>> ec1d5705
   int nths = get_global_size( 0 );
   int id_th = get_global_id( 0 );
   int loc_id;
@@ -132,13 +126,8 @@
 
 }
 
-<<<<<<< HEAD
 /** opencl verlet fisrt step*/
-__kernel void opencl_verlet_first( __global FPTYPE * fx, __global FPTYPE * fy, __global FPTYPE * fz, __global FPTYPE * rx, __global FPTYPE * ry, __global FPTYPE * rz, __global FPTYPE * vx, __global FPTYPE * vy, __global FPTYPE * vz, const int natoms, const FPTYPE dt, const FPTYPE dtmf) {
-=======
-
 __kernel void opencl_verlet_first( __global FPTYPE * fx, __global FPTYPE * fy, __global FPTYPE * fz, __global FPTYPE * rx, __global FPTYPE * ry, __global FPTYPE * rz, __global FPTYPE * vx, __global FPTYPE * vy, __global FPTYPE * vz, const FPTYPE lambda, const int natoms, const FPTYPE dt, const FPTYPE dtmf) {
->>>>>>> ec1d5705
 
   int nths = get_global_size( 0 );
   int id_th = get_global_id( 0 );
