/* 
 * simple lennard-jones potential MD code with velocity verlet.
 * units: Length=Angstrom, Mass=amu; Energy=kcal
 *
 * OpenCL parallel baseline version.
 * optimization 1: apply serial improvements except newtons 3rd law
 */

#include <stdio.h>
#include <string.h>
#include <ctype.h>
#include <stdlib.h>
#include <math.h>
#include "OpenCL_utils.h"

#ifdef _USE_FLOAT
#define FPTYPE float
#define ZERO  0.0f
#define HALF  0.5f
#define TWO   2.0f
#define THREE 3.0f
static const char kernelflags[] = "-D_USE_FLOAT -cl-denorms-are-zero -cl-unsafe-math-optimizations";
#else
#define FPTYPE double
#define ZERO  0.0
#define HALF  0.5
#define TWO   2.0
#define THREE 3.0
static const char kernelflags[] = "-cl-unsafe-math-optimizations";
#endif

/* generic file- or pathname buffer length */
#define BLEN 200

/* a few physical constants */
const FPTYPE kboltz=0.0019872067;     /* boltzman constant in kcal/mol/K */
const FPTYPE mvsq2e=2390.05736153349; /* m*v^2 in kcal/mol */

/* structure to hold the complete information 
 * about the MD system */
struct _mdsys {
    int natoms,nfi,nsteps;
    FPTYPE dt, mass, epsilon, sigma, box, rcut;
    FPTYPE ekin, epot, temp;
    FPTYPE *rx, *ry, *rz;
    FPTYPE *vx, *vy, *vz;
    FPTYPE *fx, *fy, *fz;
};
typedef struct _mdsys mdsys_t;

/* structure to hold the complete information 
 * about the MD system on a OpenCL device*/
struct _cl_mdsys {
    int natoms,nfi,nsteps;
    FPTYPE dt, mass, epsilon, sigma, box, rcut;
    FPTYPE ekin, epot, temp;
    cl_mem rx, ry, rz;
    cl_mem vx, vy, vz;
    cl_mem fx, fy, fz;
};
typedef struct _cl_mdsys cl_mdsys_t;

/* helper function: read a line and then return
   the first string with whitespace stripped off */
static int get_me_a_line(FILE *fp, char *buf)
{
    char tmp[BLEN], *ptr;

    /* read a line and cut of comments and blanks */
    if (fgets(tmp,BLEN,fp)) {
        int i;

        ptr=strchr(tmp,'#');
        if (ptr) *ptr= '\0';
        i=strlen(tmp); --i;
        while(isspace(tmp[i])) {
            tmp[i]='\0';
            --i;
        }
        ptr=tmp;
        while(isspace(*ptr)) {++ptr;}
        i=strlen(ptr);
        strcpy(buf,tmp);
        return 0;
    } else {
        perror("problem reading input");
        return -1;
    }
    return 0;
}
 
/* append data to output. */
static void output(mdsys_t *sys, FILE *erg, FILE *traj)
{
    int i;
    
    printf("% 8d % 20.8f % 20.8f % 20.8f % 20.8f\n", sys->nfi, sys->temp, sys->ekin, sys->epot, sys->ekin+sys->epot);
    fprintf(erg,"% 8d % 20.8f % 20.8f % 20.8f % 20.8f\n", sys->nfi, sys->temp, sys->ekin, sys->epot, sys->ekin+sys->epot);
    fprintf(traj,"%d\n nfi=%d etot=%20.8f\n", sys->natoms, sys->nfi, sys->ekin+sys->epot);
    for (i=0; i<sys->natoms; ++i) {
      fprintf(traj, "Ar  %20.8f %20.8f %20.8f\n", sys->rx[i], sys->ry[i], sys->rz[i]);
    }
}

/* main */
int main(int argc, char **argv) 
{
  /*OpenCL variables */
  cl_device_id device;
  cl_context context;
  cl_command_queue cmdQueue;

  FPTYPE * buffers[3];
  cl_mdsys_t cl_sys;
  cl_int status;

  int nprint, i, nthreads = 0;
  char restfile[BLEN], trajfile[BLEN], ergfile[BLEN], line[BLEN];
  FILE *fp,*traj,*erg;
  mdsys_t sys;
  
  if( argv[1] == NULL ){
    fprintf( stderr, "\nError. Run the program as follow: ");
    fprintf( stderr, "\n./ljmd-cl.x [device] < input ");
    fprintf( stderr, "\ndevice = cpu | gpu \n\n" );
    exit(1);
  }

  /* hard-coded by neumannrf to fit my laptop's gpu */
  if( !strcmp( argv[1], "cpu" ) ) nthreads = 16; 
  else nthreads = 2916;

  /* read input file */
  if(get_me_a_line(stdin,line)) return 1;
  sys.natoms=atoi(line);
  if(get_me_a_line(stdin,line)) return 1;
  sys.mass=atof(line);
  if(get_me_a_line(stdin,line)) return 1;
  sys.epsilon=atof(line);
  if(get_me_a_line(stdin,line)) return 1;
  sys.sigma=atof(line);
  if(get_me_a_line(stdin,line)) return 1;
  sys.rcut=atof(line);
  if(get_me_a_line(stdin,line)) return 1;
  sys.box=atof(line);
  if(get_me_a_line(stdin,restfile)) return 1;
  if(get_me_a_line(stdin,trajfile)) return 1;
  if(get_me_a_line(stdin,ergfile)) return 1;
  if(get_me_a_line(stdin,line)) return 1;
  sys.nsteps=atoi(line);
  if(get_me_a_line(stdin,line)) return 1;
  sys.dt=atof(line);
  if(get_me_a_line(stdin,line)) return 1;
  nprint=atoi(line);
  
  /* Initialize the OpenCL environment */
  if( InitOpenCLEnvironment( argv[1], &device, &context, &cmdQueue ) != CL_SUCCESS ){
    fprintf( stderr, "Program Error! OpenCL Environment was not initialized correctly." );
    return 4;
  }    
  
  /* allocate memory */
  cl_sys.natoms = sys.natoms;
  cl_sys.rx = clCreateBuffer( context, CL_MEM_READ_WRITE, cl_sys.natoms * sizeof(FPTYPE), NULL, &status );
  cl_sys.ry = clCreateBuffer( context, CL_MEM_READ_WRITE, cl_sys.natoms * sizeof(FPTYPE), NULL, &status );
  cl_sys.rz = clCreateBuffer( context, CL_MEM_READ_WRITE, cl_sys.natoms * sizeof(FPTYPE), NULL, &status );
  cl_sys.vx = clCreateBuffer( context, CL_MEM_READ_WRITE, cl_sys.natoms * sizeof(FPTYPE), NULL, &status );
  cl_sys.vy = clCreateBuffer( context, CL_MEM_READ_WRITE, cl_sys.natoms * sizeof(FPTYPE), NULL, &status );
  cl_sys.vz = clCreateBuffer( context, CL_MEM_READ_WRITE, cl_sys.natoms * sizeof(FPTYPE), NULL, &status );
  cl_sys.fx = clCreateBuffer( context, CL_MEM_READ_WRITE, cl_sys.natoms * sizeof(FPTYPE), NULL, &status );
  cl_sys.fy = clCreateBuffer( context, CL_MEM_READ_WRITE, cl_sys.natoms * sizeof(FPTYPE), NULL, &status );
  cl_sys.fz = clCreateBuffer( context, CL_MEM_READ_WRITE, cl_sys.natoms * sizeof(FPTYPE), NULL, &status );
  
  buffers[0] = (FPTYPE *) malloc( 2 * cl_sys.natoms * sizeof(FPTYPE) );
  buffers[1] = (FPTYPE *) malloc( 2 * cl_sys.natoms * sizeof(FPTYPE) );
  buffers[2] = (FPTYPE *) malloc( 2 * cl_sys.natoms * sizeof(FPTYPE) );
  
  /* read restart */
  fp = fopen( restfile, "r" );
  if( fp ) {
    for( i = 0; i < 2 * cl_sys.natoms; ++i ){
#ifdef _USE_FLOAT
      fscanf( fp, "%f%f%f", buffers[0] + i, buffers[1] + i, buffers[2] + i);
#else
      fscanf( fp, "%lf%lf%lf", buffers[0] + i, buffers[1] + i, buffers[2] + i);
#endif
    }
    
    status = clEnqueueWriteBuffer( cmdQueue, cl_sys.rx, CL_TRUE, 0, cl_sys.natoms * sizeof(FPTYPE), buffers[0], 0, NULL, NULL ); 
    status |= clEnqueueWriteBuffer( cmdQueue, cl_sys.ry, CL_TRUE, 0, cl_sys.natoms * sizeof(FPTYPE), buffers[1], 0, NULL, NULL ); 
    status |= clEnqueueWriteBuffer( cmdQueue, cl_sys.rz, CL_TRUE, 0, cl_sys.natoms * sizeof(FPTYPE), buffers[2], 0, NULL, NULL ); 
    
    status |= clEnqueueWriteBuffer( cmdQueue, cl_sys.vx, CL_TRUE, 0, cl_sys.natoms * sizeof(FPTYPE), buffers[0] + cl_sys.natoms, 0, NULL, NULL ); 
    status |= clEnqueueWriteBuffer( cmdQueue, cl_sys.vy, CL_TRUE, 0, cl_sys.natoms * sizeof(FPTYPE), buffers[1] + cl_sys.natoms, 0, NULL, NULL ); 
    status |= clEnqueueWriteBuffer( cmdQueue, cl_sys.vz, CL_TRUE, 0, cl_sys.natoms * sizeof(FPTYPE), buffers[2] + cl_sys.natoms, 0, NULL, NULL ); 
    
    fclose(fp);

  } else {
    perror("cannot read restart file");
    return 3;
  }
  
  /* initialize forces and energies.*/
  sys.nfi=0;
  
  size_t globalWorkSize[1];
  globalWorkSize[0] = nthreads;
  
  char * sourcecode = source2string( "src/opencl_kernels.cl" );

  cl_program program = clCreateProgramWithSource( context, 1, (const char **) &sourcecode, NULL, &status );
  
  status |= clBuildProgram( program, 0, NULL, kernelflags, NULL, NULL );
  
#ifdef __DEBUG
  size_t log_size;
  char log [200000]; 
  clGetProgramBuildInfo( program, device, CL_PROGRAM_BUILD_LOG, sizeof(log), log, &log_size );
  fprintf( stderr, "\nLog: \n\n %s", log ); 
#endif
  
  cl_kernel kernel_force = clCreateKernel( program, "opencl_force", &status );
  cl_kernel kernel_ekin = clCreateKernel( program, "opencl_ekin", &status );
  cl_kernel kernel_verlet_first = clCreateKernel( program, "opencl_verlet_first", &status );
  cl_kernel kernel_verlet_second = clCreateKernel( program, "opencl_verlet_second", &status );
  cl_kernel kernel_azzero = clCreateKernel( program, "opencl_azzero", &status );
  
  FPTYPE * tmp_epot;
  cl_mem epot_buffer;
  tmp_epot = (FPTYPE *) malloc( nthreads * sizeof(FPTYPE) );
  epot_buffer = clCreateBuffer( context, CL_MEM_READ_WRITE, nthreads * sizeof(FPTYPE), NULL, &status );
  
  /* precompute some constants */
  FPTYPE c12 = 4.0 * sys.epsilon * pow( sys.sigma, 12.0);
  FPTYPE c6  = 4.0 * sys.epsilon * pow( sys.sigma, 6.0);
  FPTYPE rcsq = sys.rcut * sys.rcut;
  FPTYPE boxby2 = HALF * sys.box;  
  FPTYPE dtmf = HALF * sys.dt / mvsq2e / sys.mass;
  sys.epot = ZERO;
  sys.ekin = ZERO;

  /* Azzero force buffer */
  status = clSetMultKernelArgs( kernel_azzero, 0, 4, KArg(cl_sys.fx), KArg(cl_sys.fy), KArg(cl_sys.fz), KArg(cl_sys.natoms));

  status = clEnqueueNDRangeKernel( cmdQueue, kernel_azzero, 1, NULL, globalWorkSize, NULL, 0, NULL, NULL );

  status |= clSetMultKernelArgs( kernel_force, 0, 13,
	KArg(cl_sys.fx),
	KArg(cl_sys.fy),
	KArg(cl_sys.fz),
	KArg(cl_sys.rx),
	KArg(cl_sys.ry),
	KArg(cl_sys.rz),
	KArg(cl_sys.natoms),
	KArg(epot_buffer),
	KArg(c12),
	KArg(c6),
	KArg(rcsq),
	KArg(boxby2),
	KArg(sys.box));
  
  status = clEnqueueNDRangeKernel( cmdQueue, kernel_force, 1, NULL, globalWorkSize, NULL, 0, NULL, NULL );
  
  status |= clEnqueueReadBuffer( cmdQueue, epot_buffer, CL_TRUE, 0, nthreads * sizeof(FPTYPE), tmp_epot, 0, NULL, NULL );     
  
  for( i = 0; i < nthreads; i++) sys.epot += tmp_epot[i];
  
  FPTYPE * tmp_ekin;
  cl_mem ekin_buffer;
  tmp_ekin = (FPTYPE *) malloc( nthreads * sizeof(FPTYPE) );
  ekin_buffer = clCreateBuffer( context, CL_MEM_READ_WRITE, nthreads * sizeof(FPTYPE), NULL, &status );
  
  status |= clSetMultKernelArgs( kernel_ekin, 0, 5, KArg(cl_sys.vx), KArg(cl_sys.vy), KArg(cl_sys.vz),
    KArg(cl_sys.natoms), KArg(ekin_buffer));
  
  status = clEnqueueNDRangeKernel( cmdQueue, kernel_ekin, 1, NULL, globalWorkSize, NULL, 0, NULL, NULL );
    
  status |= clEnqueueReadBuffer( cmdQueue, ekin_buffer, CL_TRUE, 0, nthreads * sizeof(FPTYPE), tmp_ekin, 0, NULL, NULL );     

  for( i = 0; i < nthreads; i++) sys.ekin += tmp_ekin[i];
  sys.ekin *= HALF * mvsq2e * sys.mass;
  sys.temp  = TWO * sys.ekin / ( THREE * sys.natoms - THREE ) / kboltz;

  erg=fopen(ergfile,"w");
  traj=fopen(trajfile,"w");

  printf("Starting simulation with %d atoms for %d steps.\n",sys.natoms, sys.nsteps);
  printf("     NFI            TEMP            EKIN                 EPOT              ETOT\n");
  
  /* download data on host */
  status = clEnqueueReadBuffer( cmdQueue, cl_sys.rx, CL_TRUE, 0, cl_sys.natoms * sizeof(FPTYPE), buffers[0], 0, NULL, NULL ); 
  status |= clEnqueueReadBuffer( cmdQueue, cl_sys.ry, CL_TRUE, 0, cl_sys.natoms * sizeof(FPTYPE), buffers[1], 0, NULL, NULL ); 
  status |= clEnqueueReadBuffer( cmdQueue, cl_sys.rz, CL_TRUE, 0, cl_sys.natoms * sizeof(FPTYPE), buffers[2], 0, NULL, NULL ); 
  
  sys.rx = buffers[0];
  sys.ry = buffers[1];
  sys.rz = buffers[2];
  
  output(&sys, erg, traj);

  /**************************************************/
  /* main MD loop */
  for(sys.nfi=1; sys.nfi <= sys.nsteps; ++sys.nfi) {

    /* write output, if requested */
    if ((sys.nfi % nprint) == 0) 
      output(&sys, erg, traj);

    /* propagate system and recompute energies */
    /*    verlet_first   */
    status |= clSetMultKernelArgs( kernel_verlet_first, 0, 12,
      KArg(cl_sys.fx),
      KArg(cl_sys.fy),
      KArg(cl_sys.fz),
      KArg(cl_sys.rx),
      KArg(cl_sys.ry),
      KArg(cl_sys.rz),
      KArg(cl_sys.vx),
      KArg(cl_sys.vy),
      KArg(cl_sys.vz),
      KArg(cl_sys.natoms),
      KArg(sys.dt),
      KArg(dtmf));

    if( status != CL_SUCCESS ){
      fprintf( stderr, "\n1 - ERROR!!!!\n\n" );
      exit( 1 );
    }
    status = clEnqueueNDRangeKernel( cmdQueue, kernel_verlet_first, 1, NULL, globalWorkSize, NULL, 0, NULL, NULL );

    /* force */
    status |= clSetMultKernelArgs( kernel_force, 0, 13,
      KArg(cl_sys.fx),
      KArg(cl_sys.fy),
      KArg(cl_sys.fz),
      KArg(cl_sys.rx),
      KArg(cl_sys.ry),
      KArg(cl_sys.rz),
      KArg(cl_sys.natoms),
      KArg(epot_buffer),
      KArg(c12),
      KArg(c6),
      KArg(rcsq),
      KArg(boxby2),
      KArg(sys.box));

    if( status != CL_SUCCESS ){
      fprintf( stderr, "\n2 - ERROR!!!!\n\n" );
      exit( 1 );
    }
    status = clEnqueueNDRangeKernel( cmdQueue, kernel_force, 1, NULL, globalWorkSize, NULL, 0, NULL, NULL );

    /* verlet_second */
    status |= clSetMultKernelArgs( kernel_verlet_second, 0, 9,
      KArg(cl_sys.fx),
      KArg(cl_sys.fy),
      KArg(cl_sys.fz),
      KArg(cl_sys.vx),
      KArg(cl_sys.vy),
      KArg(cl_sys.vz),
      KArg(cl_sys.natoms),
      KArg(sys.dt),
      KArg(dtmf));

    if( status != CL_SUCCESS ) {
      fprintf( stderr, "\n3 - ERROR!!!!\n\n" );
      exit( 1 );
    }
    status = clEnqueueNDRangeKernel( cmdQueue, kernel_verlet_second, 1, NULL, globalWorkSize, NULL, 0, NULL, NULL );

    /* ekin */
    status |= clSetMultKernelArgs( kernel_ekin, 0, 5, KArg(cl_sys.vx), KArg(cl_sys.vy), KArg(cl_sys.vz),
      KArg(cl_sys.natoms), KArg(ekin_buffer));

    if( status != CL_SUCCESS ){
      fprintf( stderr, "\n4 - ERROR!!!!\n\n" );
      exit( 1 );
    }
    status = clEnqueueNDRangeKernel( cmdQueue, kernel_ekin, 1, NULL, globalWorkSize, NULL, 0, NULL, NULL );

    /* download data on host */
    status = clEnqueueReadBuffer( cmdQueue, cl_sys.rx, CL_TRUE, 0, cl_sys.natoms * sizeof(FPTYPE), buffers[0], 0, NULL, NULL ); 
    status |= clEnqueueReadBuffer( cmdQueue, cl_sys.ry, CL_TRUE, 0, cl_sys.natoms * sizeof(FPTYPE), buffers[1], 0, NULL, NULL ); 
    status |= clEnqueueReadBuffer( cmdQueue, cl_sys.rz, CL_TRUE, 0, cl_sys.natoms * sizeof(FPTYPE), buffers[2], 0, NULL, NULL ); 

    sys.rx = buffers[0];
    sys.ry = buffers[1];
    sys.rz = buffers[2];

<<<<<<< HEAD
    /* Zeroing out the sys.epot@host value and performing the reduction from tmp_epot[i]@device to sys.epot@host */
    sys.epot = ZERO;
    status != clEnqueueReadBuffer( cmdQueue, epot_buffer, CL_TRUE, 0, nthreads * sizeof(FPTYPE), tmp_epot, 0, NULL, NULL );     
    for( i = 0; i < nthreads; i++) sys.epot += tmp_epot[i];

    /* Zeroing out the sys.ekin@host value and performing the reduction from tmp_ekin[i]@device to sys.ekin@host */
    sys.ekin = ZERO;
    status != clEnqueueReadBuffer( cmdQueue, ekin_buffer, CL_TRUE, 0, nthreads * sizeof(FPTYPE), tmp_ekin, 0, NULL, NULL );     
=======
    status |= clEnqueueReadBuffer( cmdQueue, epot_buffer, CL_TRUE, 0, nthreads * sizeof(FPTYPE), tmp_epot, 0, NULL, NULL );     
    for( i = 0; i < nthreads; i++) sys.epot += tmp_epot[i];

    status |= clEnqueueReadBuffer( cmdQueue, ekin_buffer, CL_TRUE, 0, nthreads * sizeof(FPTYPE), tmp_ekin, 0, NULL, NULL );     
>>>>>>> 06764646
    for( i = 0; i < nthreads; i++) sys.ekin += tmp_ekin[i];
    sys.ekin *= HALF * mvsq2e * sys.mass;
    sys.temp  = TWO * sys.ekin / ( THREE * sys.natoms - THREE ) / kboltz;
    
  }
  /**************************************************/

  /* clean up: close files, free memory */
  printf("Simulation Done.\n");
  fclose(erg);
  fclose(traj);

  free(buffers[0]);
  free(buffers[1]);
  free(buffers[2]);

  return 0;
}<|MERGE_RESOLUTION|>--- conflicted
+++ resolved
@@ -388,7 +388,6 @@
     sys.ry = buffers[1];
     sys.rz = buffers[2];
 
-<<<<<<< HEAD
     /* Zeroing out the sys.epot@host value and performing the reduction from tmp_epot[i]@device to sys.epot@host */
     sys.epot = ZERO;
     status != clEnqueueReadBuffer( cmdQueue, epot_buffer, CL_TRUE, 0, nthreads * sizeof(FPTYPE), tmp_epot, 0, NULL, NULL );     
@@ -397,12 +396,7 @@
     /* Zeroing out the sys.ekin@host value and performing the reduction from tmp_ekin[i]@device to sys.ekin@host */
     sys.ekin = ZERO;
     status != clEnqueueReadBuffer( cmdQueue, ekin_buffer, CL_TRUE, 0, nthreads * sizeof(FPTYPE), tmp_ekin, 0, NULL, NULL );     
-=======
-    status |= clEnqueueReadBuffer( cmdQueue, epot_buffer, CL_TRUE, 0, nthreads * sizeof(FPTYPE), tmp_epot, 0, NULL, NULL );     
-    for( i = 0; i < nthreads; i++) sys.epot += tmp_epot[i];
-
-    status |= clEnqueueReadBuffer( cmdQueue, ekin_buffer, CL_TRUE, 0, nthreads * sizeof(FPTYPE), tmp_ekin, 0, NULL, NULL );     
->>>>>>> 06764646
+    
     for( i = 0; i < nthreads; i++) sys.ekin += tmp_ekin[i];
     sys.ekin *= HALF * mvsq2e * sys.mass;
     sys.temp  = TWO * sys.ekin / ( THREE * sys.natoms - THREE ) / kboltz;
