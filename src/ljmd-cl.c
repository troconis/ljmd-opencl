--- conflicted
+++ resolved
@@ -1,4 +1,4 @@
-/* 
+/*
  * simple lennard-jones potential MD code with velocity verlet.
  * units: Length=Angstrom, Mass=amu; Energy=kcal
  *
@@ -37,7 +37,7 @@
 const FPTYPE kboltz=0.0019872067;     /* boltzman constant in kcal/mol/K */
 const FPTYPE mvsq2e=2390.05736153349; /* m*v^2 in kcal/mol */
 
-/* structure to hold the complete information 
+/* structure to hold the complete information
  * about the MD system */
 struct _mdsys {
     int natoms,nfi,nsteps;
@@ -49,7 +49,7 @@
 };
 typedef struct _mdsys mdsys_t;
 
-/* structure to hold the complete information 
+/* structure to hold the complete information
  * about the MD system on a OpenCL device*/
 struct _cl_mdsys {
     int natoms,nfi,nsteps;
@@ -89,7 +89,7 @@
     }
     return 0;
 }
- 
+
 void PrintUsageAndExit() {
     fprintf( stderr, "\nError. Run the program as follow: ");
     fprintf( stderr, "\n./ljmd-cl.x device [thread-number] < input ");
@@ -101,7 +101,7 @@
 static void output(mdsys_t *sys, FILE *erg, FILE *traj)
 {
     int i;
-    
+
     printf("% 8d % 20.8f % 20.8f % 20.8f % 20.8f\n", sys->nfi, sys->temp, sys->ekin, sys->epot, sys->ekin+sys->epot);
     fprintf(erg,"% 8d % 20.8f % 20.8f % 20.8f % 20.8f\n", sys->nfi, sys->temp, sys->ekin, sys->epot, sys->ekin+sys->epot);
     fprintf(traj,"%d\n nfi=%d etot=%20.8f\n", sys->natoms, sys->nfi, sys->ekin+sys->epot);
@@ -115,7 +115,7 @@
 
 
 /* main */
-int main(int argc, char **argv) 
+int main(int argc, char **argv)
 {
   /*OpenCL variables */
   cl_device_id *devices=NULL;
@@ -145,7 +145,7 @@
 /* Start profiling */
 
 #ifdef __PROFILING
-  
+
   double t1, t2;
 
   t1 = second();
@@ -169,22 +169,19 @@
 	      PrintUsageAndExit();
 	      break;
   }
-  
+
   /* Initialize the OpenCL environment */
   if( InitOpenCLEnvironment( argv[1], &devices, &contexts, &cmdQueues, &ndevices ) != CL_SUCCESS ){
     fprintf( stderr, "Program Error! OpenCL Environment was not initialized correctly.\n" );
     return 4;
   }
 
-<<<<<<< HEAD
   /* The event initialization is performed only when needed */
-=======
   if(!(cl_sys = (cl_mdsys_t *) malloc(sizeof(cl_mdsys_t)*ndevices))) {
     fprintf( stderr, "Cannot allocate memory of cl_sys copies.\n");
     return 5;
   }
 
->>>>>>> 5a5e3f79
 #ifdef _UNBLOCK
   /* initialize the cl_event handler variables */
   event = (cl_event *) alloca(sizeof(cl_event)*(ndevices+2));
@@ -220,7 +217,7 @@
   sys.dt=atof(line);
   if(get_me_a_line(stdin,line)) return 1;
   nprint=atoi(line);
-  
+
 
   /* allocate memory */
   for(u = 0; u < ndevices; u++) {
@@ -235,7 +232,7 @@
     cl_sys[u].fy = clCreateBuffer( contexts[u], CL_MEM_READ_WRITE|CL_MEM_ALLOC_HOST_PTR, cl_sys[u].natoms * sizeof(FPTYPE), NULL, &status );
     cl_sys[u].fz = clCreateBuffer( contexts[u], CL_MEM_READ_WRITE|CL_MEM_ALLOC_HOST_PTR, cl_sys[u].natoms * sizeof(FPTYPE), NULL, &status );
   }
-  
+
   //positions and velocities
   buffers[0] = (FPTYPE *) malloc( 2 * cl_sys[0].natoms * sizeof(FPTYPE) );
   buffers[1] = (FPTYPE *) malloc( 2 * cl_sys[0].natoms * sizeof(FPTYPE) );
@@ -244,7 +241,7 @@
   buffers[3] = (FPTYPE *) malloc( cl_sys[0].natoms * sizeof(FPTYPE) );
   buffers[4] = (FPTYPE *) malloc( cl_sys[0].natoms * sizeof(FPTYPE) );
   buffers[5] = (FPTYPE *) malloc( cl_sys[0].natoms * sizeof(FPTYPE) );
-  
+
   /* read restart */
   fp = fopen( restfile, "r" );
   if( fp ) {
@@ -255,30 +252,30 @@
       fscanf( fp, "%lf%lf%lf", buffers[0] + i, buffers[1] + i, buffers[2] + i);
 #endif
     }
-    
+
     for( u = 0; u < ndevices; u++ ) {
-      status = clEnqueueWriteBuffer( cmdQueues[u], cl_sys[u].rx, CL_TRUE, 0, cl_sys[u].natoms * sizeof(FPTYPE), buffers[0], 0, NULL, NULL ); 
-      status |= clEnqueueWriteBuffer( cmdQueues[u], cl_sys[u].ry, CL_TRUE, 0, cl_sys[u].natoms * sizeof(FPTYPE), buffers[1], 0, NULL, NULL ); 
-      status |= clEnqueueWriteBuffer( cmdQueues[u], cl_sys[u].rz, CL_TRUE, 0, cl_sys[u].natoms * sizeof(FPTYPE), buffers[2], 0, NULL, NULL ); 
-    
-      status |= clEnqueueWriteBuffer( cmdQueues[u], cl_sys[u].vx, CL_TRUE, 0, cl_sys[u].natoms * sizeof(FPTYPE), buffers[0] + cl_sys[u].natoms, 0, NULL, NULL ); 
-      status |= clEnqueueWriteBuffer( cmdQueues[u], cl_sys[u].vy, CL_TRUE, 0, cl_sys[u].natoms * sizeof(FPTYPE), buffers[1] + cl_sys[u].natoms, 0, NULL, NULL ); 
-      status |= clEnqueueWriteBuffer( cmdQueues[u], cl_sys[u].vz, CL_TRUE, 0, cl_sys[u].natoms * sizeof(FPTYPE), buffers[2] + cl_sys[u].natoms, 0, NULL, NULL ); 
-    }
-    
+      status = clEnqueueWriteBuffer( cmdQueues[u], cl_sys[u].rx, CL_TRUE, 0, cl_sys[u].natoms * sizeof(FPTYPE), buffers[0], 0, NULL, NULL );
+      status |= clEnqueueWriteBuffer( cmdQueues[u], cl_sys[u].ry, CL_TRUE, 0, cl_sys[u].natoms * sizeof(FPTYPE), buffers[1], 0, NULL, NULL );
+      status |= clEnqueueWriteBuffer( cmdQueues[u], cl_sys[u].rz, CL_TRUE, 0, cl_sys[u].natoms * sizeof(FPTYPE), buffers[2], 0, NULL, NULL );
+
+      status |= clEnqueueWriteBuffer( cmdQueues[u], cl_sys[u].vx, CL_TRUE, 0, cl_sys[u].natoms * sizeof(FPTYPE), buffers[0] + cl_sys[u].natoms, 0, NULL, NULL );
+      status |= clEnqueueWriteBuffer( cmdQueues[u], cl_sys[u].vy, CL_TRUE, 0, cl_sys[u].natoms * sizeof(FPTYPE), buffers[1] + cl_sys[u].natoms, 0, NULL, NULL );
+      status |= clEnqueueWriteBuffer( cmdQueues[u], cl_sys[u].vz, CL_TRUE, 0, cl_sys[u].natoms * sizeof(FPTYPE), buffers[2] + cl_sys[u].natoms, 0, NULL, NULL );
+    }
+
     fclose(fp);
 
   } else {
     perror("cannot read restart file");
     return 3;
   }
-  
+
   /* initialize forces and energies.*/
   sys.nfi=0;
-  
+
   size_t globalWorkSize[1];
   globalWorkSize[0] = nthreads;
-  
+
   const char * sourcecode =
   #include <opencl_kernels_as_string.h>
   ;
@@ -289,19 +286,19 @@
   cl_kernel *kernel_verlet_first = (cl_kernel *) alloca(sizeof(cl_kernel)*ndevices);
   cl_kernel *kernel_verlet_second = (cl_kernel *) alloca(sizeof(cl_kernel)*ndevices);
   cl_kernel *kernel_azzero = (cl_kernel *) alloca(sizeof(cl_kernel)*ndevices);
-  
+
   for(u = 0; u < ndevices; u++) {
     program[u] = clCreateProgramWithSource( contexts[u], 1, (const char **) &sourcecode, NULL, &status );
-  
+
     status |= clBuildProgram( program[u], 0, NULL, kernelflags, NULL, NULL );
-  
+
 #ifdef __DEBUG
   size_t log_size;
-  char log [200000]; 
+  char log [200000];
   clGetProgramBuildInfo( program[u], devices[u], CL_PROGRAM_BUILD_LOG, sizeof(log), log, &log_size );
-  fprintf( stderr, "\nLog: \n\n %s", log ); 
-#endif
-  
+  fprintf( stderr, "\nLog: \n\n %s", log );
+#endif
+
     kernel_force[u] = clCreateKernel( program[u], "opencl_force", &status );
     kernel_ekin[u] = clCreateKernel( program[u], "opencl_ekin", &status );
     kernel_verlet_first[u] = clCreateKernel( program[u], "opencl_verlet_first", &status );
@@ -309,7 +306,7 @@
     kernel_azzero[u] = clCreateKernel( program[u], "opencl_azzero", &status );
 
   }
-  
+
   FPTYPE ** tmp_epot;
   cl_mem *epot_buffer = (cl_mem *) alloca(sizeof(epot_buffer)*ndevices);
   tmp_epot = (FPTYPE **) malloc( sizeof(void *) * ndevices );
@@ -318,12 +315,12 @@
   for(u = 0; u < ndevices; u++)
     epot_buffer[u] = clCreateBuffer( contexts[u], CL_MEM_READ_WRITE, nthreads * sizeof(FPTYPE), NULL, &status );
 
-  
+
   /* precompute some constants */
   FPTYPE c12 = 4.0 * sys.epsilon * pow( sys.sigma, 12.0);
   FPTYPE c6  = 4.0 * sys.epsilon * pow( sys.sigma, 6.0);
   FPTYPE rcsq = sys.rcut * sys.rcut;
-  FPTYPE boxby2 = HALF * sys.box;  
+  FPTYPE boxby2 = HALF * sys.box;
   FPTYPE dtmf = HALF * sys.dt / mvsq2e / sys.mass;
   sys.epot = ZERO;
   sys.ekin = ZERO;
@@ -339,7 +336,7 @@
 
   firstatoms = (cl_uint *) alloca(sizeof(cl_uint) * ndevices);
   natoms = (cl_uint *) alloca(sizeof(cl_uint) * ndevices);
-  
+
   for( u = 0; u < ndevices-1 ; u++) {
     firstatoms[u] = u * nforce;
     natoms[u] = nforce;
@@ -347,7 +344,7 @@
   //last gpu gets a few more atoms if it doesn't match
   firstatoms[ndevices-1] = (ndevices-1)*nforce;
   natoms[ndevices-1] = sys.natoms - firstatoms[ndevices-1];
-  
+
   for( u = 0; u < ndevices; u++) {
   /* Azzero force buffer */
     status = clSetMultKernelArgs( kernel_azzero[u], 0, 4, KArg(cl_sys[u].fx), KArg(cl_sys[u].fy), KArg(cl_sys[u].fz), KArg(cl_sys[u].natoms));
@@ -372,7 +369,7 @@
 	  KArg(firstatoms[u]),
 	  KArg(natoms[u]));
 
-  
+
     status = clEnqueueNDRangeKernel( cmdQueues[u], kernel_force[u], 1, NULL, globalWorkSize, NULL, 0, NULL, NULL );
 
     status |= clEnqueueReadBuffer( cmdQueues[u], epot_buffer[u], CL_TRUE, 0, nthreads * sizeof(FPTYPE), tmp_epot[u], 0, NULL, NULL );
@@ -380,17 +377,17 @@
 
   for( u = 0; u < ndevices; u++ )
     for( i = 0; i < nthreads; i++) sys.epot += tmp_epot[u][i];
-  
+
   for( u = 0; u < ndevices; u++ ) {
     ekin_buffer[u] = clCreateBuffer( contexts[u], CL_MEM_READ_WRITE, nthreads * sizeof(FPTYPE), NULL, &status );
-  
+
     status |= clSetMultKernelArgs( kernel_ekin[u], 0, 5, KArg(cl_sys[u].vx), KArg(cl_sys[u].vy), KArg(cl_sys[u].vz),
       KArg(cl_sys[u].natoms), KArg(ekin_buffer[u]));
-  
+
     status = clEnqueueNDRangeKernel( cmdQueues[u], kernel_ekin[u], 1, NULL, globalWorkSize, NULL, 0, NULL, NULL );
   }
-  
-  status |= clEnqueueReadBuffer( cmdQueues[0], ekin_buffer[0], CL_TRUE, 0, nthreads * sizeof(FPTYPE), tmp_ekin[0], 0, NULL, NULL );     
+
+  status |= clEnqueueReadBuffer( cmdQueues[0], ekin_buffer[0], CL_TRUE, 0, nthreads * sizeof(FPTYPE), tmp_ekin[0], 0, NULL, NULL );
 
   for( i = 0; i < nthreads; i++) sys.ekin += tmp_ekin[0][i];
   sys.ekin *= HALF * mvsq2e * sys.mass;
@@ -401,16 +398,16 @@
 
   printf("Starting simulation with %d atoms for %d steps.\n",sys.natoms, sys.nsteps);
   printf("     NFI            TEMP            EKIN                 EPOT              ETOT\n");
-  
+
   /* download data on host */
-  status = clEnqueueReadBuffer( cmdQueues[0], cl_sys[0].rx, CL_TRUE, 0, cl_sys[0].natoms * sizeof(FPTYPE), buffers[0], 0, NULL, NULL ); 
-  status |= clEnqueueReadBuffer( cmdQueues[0], cl_sys[0].ry, CL_TRUE, 0, cl_sys[0].natoms * sizeof(FPTYPE), buffers[1], 0, NULL, NULL ); 
-  status |= clEnqueueReadBuffer( cmdQueues[0], cl_sys[0].rz, CL_TRUE, 0, cl_sys[0].natoms * sizeof(FPTYPE), buffers[2], 0, NULL, NULL ); 
-  
+  status = clEnqueueReadBuffer( cmdQueues[0], cl_sys[0].rx, CL_TRUE, 0, cl_sys[0].natoms * sizeof(FPTYPE), buffers[0], 0, NULL, NULL );
+  status |= clEnqueueReadBuffer( cmdQueues[0], cl_sys[0].ry, CL_TRUE, 0, cl_sys[0].natoms * sizeof(FPTYPE), buffers[1], 0, NULL, NULL );
+  status |= clEnqueueReadBuffer( cmdQueues[0], cl_sys[0].rz, CL_TRUE, 0, cl_sys[0].natoms * sizeof(FPTYPE), buffers[2], 0, NULL, NULL );
+
   sys.rx = buffers[0];
   sys.ry = buffers[1];
   sys.rz = buffers[2];
-  
+
   output(&sys, erg, traj);
 
   if( ndevices > 1 ) {
@@ -423,20 +420,20 @@
 
     // download force fragments and distribute them among gpus
     for( u = 0 ; u < ndevices; u++ ) {
-        status |= clEnqueueReadBuffer( cmdQueues[u], cl_sys[u].fx, CL_FALSE, 0, natoms[u] * sizeof(FPTYPE), buffers[3] + firstatoms[u], 0, NULL, NULL ); 
-        status |= clEnqueueReadBuffer( cmdQueues[u], cl_sys[u].fy, CL_FALSE, 0, natoms[u] * sizeof(FPTYPE), buffers[4] + firstatoms[u], 0, NULL, NULL ); 
-        status |= clEnqueueReadBuffer( cmdQueues[u], cl_sys[u].fz, CL_FALSE, 0, natoms[u] * sizeof(FPTYPE), buffers[5] + firstatoms[u], 0, force_event+u, NULL ); 
-    }
-      
+        status |= clEnqueueReadBuffer( cmdQueues[u], cl_sys[u].fx, CL_FALSE, 0, natoms[u] * sizeof(FPTYPE), buffers[3] + firstatoms[u], 0, NULL, NULL );
+        status |= clEnqueueReadBuffer( cmdQueues[u], cl_sys[u].fy, CL_FALSE, 0, natoms[u] * sizeof(FPTYPE), buffers[4] + firstatoms[u], 0, NULL, NULL );
+        status |= clEnqueueReadBuffer( cmdQueues[u], cl_sys[u].fz, CL_FALSE, 0, natoms[u] * sizeof(FPTYPE), buffers[5] + firstatoms[u], 0, force_event+u, NULL );
+    }
+
     clWaitForEvents(ndevices, force_event);
-      
+
     for( u = 0 ; u < ndevices; u++ ) {
-        status |= clEnqueueWriteBuffer( cmdQueues[u], cl_sys[u].fx, CL_FALSE, 0, cl_sys[0].natoms * sizeof(FPTYPE), buffers[3], 0, NULL, NULL ); 
-        status |= clEnqueueWriteBuffer( cmdQueues[u], cl_sys[u].fy, CL_FALSE, 0, cl_sys[0].natoms * sizeof(FPTYPE), buffers[4], 0, NULL, NULL ); 
-        status |= clEnqueueWriteBuffer( cmdQueues[u], cl_sys[u].fz, CL_FALSE, 0, cl_sys[0].natoms * sizeof(FPTYPE), buffers[5], 0, force_event+u, NULL ); 
-    }
-
-    clWaitForEvents(ndevices, force_event);            
+        status |= clEnqueueWriteBuffer( cmdQueues[u], cl_sys[u].fx, CL_FALSE, 0, cl_sys[0].natoms * sizeof(FPTYPE), buffers[3], 0, NULL, NULL );
+        status |= clEnqueueWriteBuffer( cmdQueues[u], cl_sys[u].fy, CL_FALSE, 0, cl_sys[0].natoms * sizeof(FPTYPE), buffers[4], 0, NULL, NULL );
+        status |= clEnqueueWriteBuffer( cmdQueues[u], cl_sys[u].fz, CL_FALSE, 0, cl_sys[0].natoms * sizeof(FPTYPE), buffers[5], 0, force_event+u, NULL );
+    }
+
+    clWaitForEvents(ndevices, force_event);
   }
 
   /**************************************************/
@@ -486,7 +483,7 @@
     }
 
     /* 3) force */
-    for( u = 0; u < ndevices; u++) {    
+    for( u = 0; u < ndevices; u++) {
       status |= clSetMultKernelArgs( kernel_force[u], 0, 15,
         KArg(cl_sys[u].fx),
         KArg(cl_sys[u].fy),
@@ -510,31 +507,28 @@
     // download force fragments and distribute them among gpus
     if( ndevices > 1 ) {
       for( u = 0 ; u < ndevices; u++ ) {
-        status |= clEnqueueReadBuffer( cmdQueues[u], cl_sys[u].fx, CL_FALSE, 0, natoms[u] * sizeof(FPTYPE), buffers[3] + firstatoms[u], 0, NULL, NULL ); 
-        status |= clEnqueueReadBuffer( cmdQueues[u], cl_sys[u].fy, CL_FALSE, 0, natoms[u] * sizeof(FPTYPE), buffers[4] + firstatoms[u], 0, NULL, NULL ); 
-        status |= clEnqueueReadBuffer( cmdQueues[u], cl_sys[u].fz, CL_FALSE, 0, natoms[u] * sizeof(FPTYPE), buffers[5] + firstatoms[u], 0, force_event+u, NULL ); 
+        status |= clEnqueueReadBuffer( cmdQueues[u], cl_sys[u].fx, CL_FALSE, 0, natoms[u] * sizeof(FPTYPE), buffers[3] + firstatoms[u], 0, NULL, NULL );
+        status |= clEnqueueReadBuffer( cmdQueues[u], cl_sys[u].fy, CL_FALSE, 0, natoms[u] * sizeof(FPTYPE), buffers[4] + firstatoms[u], 0, NULL, NULL );
+        status |= clEnqueueReadBuffer( cmdQueues[u], cl_sys[u].fz, CL_FALSE, 0, natoms[u] * sizeof(FPTYPE), buffers[5] + firstatoms[u], 0, force_event+u, NULL );
       }
-      
+
       clWaitForEvents(ndevices, force_event);
-      
+
       for( u = 0 ; u < ndevices; u++ ) {
-        status |= clEnqueueWriteBuffer( cmdQueues[u], cl_sys[u].fx, CL_FALSE, 0, cl_sys[0].natoms * sizeof(FPTYPE), buffers[3], 0, NULL, NULL ); 
-        status |= clEnqueueWriteBuffer( cmdQueues[u], cl_sys[u].fy, CL_FALSE, 0, cl_sys[0].natoms * sizeof(FPTYPE), buffers[4], 0, NULL, NULL ); 
-        status |= clEnqueueWriteBuffer( cmdQueues[u], cl_sys[u].fz, CL_FALSE, 0, cl_sys[0].natoms * sizeof(FPTYPE), buffers[5], 0, force_event+u, NULL ); 
+        status |= clEnqueueWriteBuffer( cmdQueues[u], cl_sys[u].fx, CL_FALSE, 0, cl_sys[0].natoms * sizeof(FPTYPE), buffers[3], 0, NULL, NULL );
+        status |= clEnqueueWriteBuffer( cmdQueues[u], cl_sys[u].fy, CL_FALSE, 0, cl_sys[0].natoms * sizeof(FPTYPE), buffers[4], 0, NULL, NULL );
+        status |= clEnqueueWriteBuffer( cmdQueues[u], cl_sys[u].fz, CL_FALSE, 0, cl_sys[0].natoms * sizeof(FPTYPE), buffers[5], 0, force_event+u, NULL );
       }
 
-      clWaitForEvents(ndevices, force_event);            
+      clWaitForEvents(ndevices, force_event);
     }
 
 
     /* 7) download E_pot[i]@device and perform reduction to E_pot@host */
     if ((sys.nfi % nprint) == nprint-1) {
-<<<<<<< HEAD
 
     /* In non blocking mode (CL_FALSE) this data transfer kernel raises an event[1] */
-=======
     for( u = 0; u < ndevices; u++) {
->>>>>>> 5a5e3f79
 #ifdef _UNBLOCK
 	    status |= clEnqueueReadBuffer( cmdQueues[u], epot_buffer[u], CL_FALSE, 0, nthreads * sizeof(FPTYPE), tmp_epot[u], 0, NULL, &event[u+2] );
 #else
@@ -639,7 +633,7 @@
   free(buffers[1]);
   free(buffers[2]);
   free(buffers[3]);
-  
+
   free(cl_sys);
   free(cmdQueues);
   free(contexts);
