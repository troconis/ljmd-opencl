--- conflicted
+++ resolved
@@ -1,20 +1,10 @@
 #include "OpenCL_utils.h"
 #include <string.h>
-<<<<<<< HEAD
 #include <stdarg.h>
-=======
 #include <time.h>
 #include <sys/time.h>
 #include <ctype.h>
 #include <sys/types.h>
-
-
-
-
-
-
-
->>>>>>> d1f6d1d8
 
 #define Warning(...)    fprintf(stderr, __VA_ARGS__)
 
@@ -319,7 +309,9 @@
 #endif
 
   return string_buffer;
-<<<<<<< HEAD
+
+
+
 }
 
 
@@ -350,9 +342,3 @@
     return status;
 }
 
-=======
-
-
-
-}
->>>>>>> d1f6d1d8
