3                 # thermostat types 1:Hoover-Nose, 2: Vel rescaling, 3: Berendsen
108               # natoms
39.948            # mass in AMU
0.2379            # epsilon in kcal/mol
3.405             # sigma in angstrom
8.5               # rcut in angstrom
17.1580           # box length (in angstrom)
50		  # temperature
argon_108.rest    # restart
argon_108.xyz     # trajectory
argon_108.dat     # energies
<<<<<<< HEAD
500000             # nr MD steps
1.0               # MD time step (in fs)
100              # output print frequency
10               # Coefficient for Berendsen thermostat
=======
5000             # nr MD steps
5.0               # MD time step (in fs)
100               # output print frequency
>>>>>>> dec54f98
<|MERGE_RESOLUTION|>--- conflicted
+++ resolved
@@ -9,13 +9,7 @@
 argon_108.rest    # restart
 argon_108.xyz     # trajectory
 argon_108.dat     # energies
-<<<<<<< HEAD
-500000             # nr MD steps
-1.0               # MD time step (in fs)
-100              # output print frequency
-10               # Coefficient for Berendsen thermostat
-=======
-5000             # nr MD steps
+10                # Coefficient for Berendsen thermostat
+5000              # nr MD steps
 5.0               # MD time step (in fs)
-100               # output print frequency
->>>>>>> dec54f98
+100               # output print frequency