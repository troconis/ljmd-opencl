--- conflicted
+++ resolved
@@ -33,26 +33,19 @@
 #Instructions
 $(INPUTS):
 	ln -s $(INPUT_SRC)/$@ $@
-<<<<<<< HEAD
-	
+
 $(REF_RESULTS): $(ORI_EXE) $(INPUTS)
 	for file in $(INPUT_NAMES); do \
-	  ./$(ORI_EXE) < $$file.inp > /dev/null; \
+	  ./$(ORI_EXE) < $$file.inp;  \
 	  mv $$file.dat $$file.dat.base;  \
 	  mv $$file.xyz $$file.xyz.base;  \
 	done
-=======
-
-$(REFERENCE_RESULTS): $(ORI_EXE) $(INPUTS)
-	./$(ORI_EXE) < argon_108.inp
-	mv argon_108.dat argon_108_base.dat; mv argon_108.xyz argon_108_base.xyz
->>>>>>> 4e4f8862
 
 $(ORI_EXE): $(ORI_SRC_DIC)/ljmd-c1.c
 	$(CC) -o $(TEST_DIR)/$@ $< $(LIB) $(INC_DIR)
 
 $(ORI_EXE).opti: $(ORI_SRC_DIC)/ljmd-c1.c
-	$(CC) $(OPT) -o $(TEST_DIR)/$@ $< $(LIB)
+	$(CC) $(OPT) -o $(TEST_DIR)/$@ $< $(LIB) $(INC_DIR)
 
 
 ##Calls
@@ -62,7 +55,7 @@
 test: $(EXECUTABLES) $(INPUTS) $(REF_RESULTS)
 	for exe in $(EXECUTABLES); do \
 	   for file in $(INPUT_NAMES); do \
-	       ./$$exe cpu < $$file.inp > /dev/null; \
+	       ./$$exe cpu < $$file.inp;  \
 	       mv $$file.dat $$file.dat.$$exe;  \
 	       mv $$file.xyz $$file.xyz.$$exe;  \
 	   done;  \
@@ -71,4 +64,4 @@
 
 clean:
 	rm -f $(EXECUTABLES) $(ORI_EXE)
-	rm -f $(INPUTS) $(REF_RESULTS)+	rm -f $(INPUT_NAMES)*