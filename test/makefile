--- conflicted
+++ resolved
@@ -39,15 +39,10 @@
 run: $(EXE)
 	./$(EXE) cpu < argon_108.inp
 
-<<<<<<< HEAD
-optirun: $(EXE) $(INPUTS)
-	time optirun ./$(EXE) gpu 1536 < argon_2916.inp
-=======
 test: $(EXE) $(INPUTS) $(REFERENCE_RESULTS)
 	./$(EXE) cpu < argon_108.inp
 	mv argon_108.dat argon_108_CL.dat; mv argon_108.xyz argon_108_CL.xyz
 	python src/tester.py
->>>>>>> a555639c
 
 clean:
 	rm -f $(TEST_DIR)/$(ORI_EXE)
