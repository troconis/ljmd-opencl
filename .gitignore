--- conflicted
+++ resolved
@@ -1,13 +1,6 @@
-
-*.dat
-*.inp~
-*.rest
-*.xyz
-
 # Object files
 *.o
-*.c~
-*.cl~
+*.*~
 
 # Libraries
 *.lib
@@ -15,17 +8,13 @@
 
 # Shared objects (inc. Windows DLLs)
 *.dll
-*.so
-*.so.*
+*.so*
 *.dylib
 
 # Executables
 *.exe
 *.out
 *.app
-<<<<<<< HEAD
-*.d
-=======
 ljmd*
 
 # data files
@@ -33,5 +22,4 @@
 *.rest
 *.dat*
 *.xyz*
-.DS_Store
->>>>>>> 41284a51
+.DS_Store